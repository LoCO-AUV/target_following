--- conflicted
+++ resolved
@@ -1,8 +1,4 @@
-<<<<<<< HEAD
-#!/usr/bin/python
-=======
 #!/usr/bin/python3
->>>>>>> 7c71c217
 # This code is a part of the LoCO AUV project.
 # Copyright (C) The Regents of the University of Minnesota
 
@@ -94,11 +90,6 @@
         t.success=True
         t.message="DRP Controller stopped"
         return t
-<<<<<<< HEAD
-	
-=======
-    
->>>>>>> 7c71c217
 
     def dynamic_reconfigure_callback(self, config, level):
         self.controller_params_cfg = config
@@ -225,13 +216,8 @@
 
     def set_vyprh_cmd(self, ss, yy, pp, rr, hh):
         self.cmd_msg.throttle = ss+0 # 0.2
-<<<<<<< HEAD
-        self.cmd_msg.yaw = -yy
-        self.cmd_msg.pitch = pp
-=======
         self.cmd_msg.yaw = yy
         self.cmd_msg.pitch = -pp
->>>>>>> 7c71c217
         #self.cmd_msg.roll = rr
         #self.cmd_msg.heave = hh
     
